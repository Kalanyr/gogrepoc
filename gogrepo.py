--- conflicted
+++ resolved
@@ -464,20 +464,14 @@
     g1 = sp1.add_parser('download', help='Download all your GOG games and extra files')    
     g1.add_argument('savedir', action='store', help='directory to save downloads to', nargs='?', default='.')
     g1.add_argument('-dryrun', action='store_true', help='display, but skip downloading of any files')
-<<<<<<< HEAD
+    g1.add_argument('-os', action='store', help='download game files only for operating system(s)', nargs='*', default=DEFAULT_OS_LIST)  
+    g1.add_argument('-lang', action='store', help='download game files only for language(s)', nargs='*', default=DEFAULT_LANG_LIST)    
     g2 = g1.add_mutually_exclusive_group()
     g2.add_argument('-skipextras', action='store_true', help='skip downloading of any GOG extra files')
     g2.add_argument('-skipgames', action='store_true', help='skip downloading of any GOG game files')
     g3 = g1.add_mutually_exclusive_group()  # below are mutually exclusive
     g3.add_argument('-ids', action='store', help='id(s) or title(s) of the game in the manifest to download', nargs='*', default=[])
     g3.add_argument('-skipids', action='store', help='id(s) or title(s) of the game(s) in the manifest to NOT download', nargs='*', default=[])
-=======
-    g1.add_argument('-skipextras', action='store_true', help='skip downloading of any GOG extra files')
-    g1.add_argument('-skipgames', action='store_true', help='skip downloading of any GOG game files')
-    g1.add_argument('-os', action='store', help='download game files only for operating system(s)', nargs='*', default=DEFAULT_OS_LIST)  
-    g1.add_argument('-lang', action='store', help='download game files only for language(s)', nargs='*', default=DEFAULT_LANG_LIST)    
-    g1.add_argument('-id', action='store', help='id of the game in the manifest to download')
->>>>>>> 901512a3
     g1.add_argument('-wait', action='store', type=float,
                     help='wait this long in hours before starting', default=0.0)  # sleep in hr
 
@@ -780,7 +774,7 @@
     valid_langs = []
     for lang in lang_list:
         valid_langs.append(LANG_TABLE[lang])
-	
+        
     for game in gamesdb:
         for game_item in game.downloads:
             if game_item.md5 is not None:
@@ -815,11 +809,7 @@
             shutil.copy(f, dest_file)
 
 
-<<<<<<< HEAD
-def cmd_download(savedir, skipextras, skipgames, skipids, dryrun, ids):
-=======
-def cmd_download(savedir, skipextras, skipgames, dryrun, id, os_list, lang_list):
->>>>>>> 901512a3
+def cmd_download(savedir, skipextras, skipgames, skipids, dryrun, ids,os_list, lang_list):
     sizes, rates, errors = {}, {}, {}
     work = Queue()  # build a list of work items
 
@@ -867,12 +857,12 @@
         item.downloads = downloadsOS
         #print(item.downloads)
 
-		# hold list of valid languages languages as known by gogapi json stuff
+        # hold list of valid languages languages as known by gogapi json stuff
         valid_langs = []
         for lang in lang_list:
             valid_langs.append(LANG_TABLE[lang])
 
-		
+        
         downloadslangs = [game_item for game_item in item.downloads if game_item.lang in valid_langs]
         item.downloads = downloadslangs
         #print(item.downloads)
@@ -1097,7 +1087,6 @@
     del_file_cnt = 0
 
     items = load_manifest()
-<<<<<<< HEAD
     
     games_to_check_base = sorted(items, key=lambda g: g.title)
 
@@ -1117,19 +1106,6 @@
         if not games_to_check:
             formattedIds =  ', '.join(map(str, ids))                
             warn('no known files with ids in {%s} where found' % formattedIds)
-=======
-
-    
-    
-    # filter items based on id
-    if id:
-        games_to_check = []
-        for game in sorted(items, key=lambda g: g.title):
-            if game.title == id or str(game.id) == id:
-                games_to_check.append(game)
-        if len(games_to_check) == 0:
-            warn('no known files with id "{}"'.format(id))
->>>>>>> 901512a3
             return
         else:    
             formattedTitles =  ', '.join(map(str, [game.title for game in games_to_check]))                
@@ -1257,11 +1233,7 @@
         if args.wait > 0.0:
             info('sleeping for %.2fhr...' % args.wait)
             time.sleep(args.wait * 60 * 60)
-<<<<<<< HEAD
-        cmd_download(args.savedir, args.skipextras, args.skipgames, args.skipids, args.dryrun, args.ids)
-=======
-        cmd_download(args.savedir, args.skipextras, args.skipgames, args.dryrun, args.id,args.os,args.lang)
->>>>>>> 901512a3
+        cmd_download(args.savedir, args.skipextras, args.skipgames, args.skipids, args.dryrun, args.ids,args.os,args.lang)
     elif args.cmd == 'import':
         cmd_import(args.src_dir, args.dest_dir,args.os,args.lang)
     elif args.cmd == 'verify':
